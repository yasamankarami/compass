# Created by gonzalezroy at 6/6/24
"""
Run the computation of descriptors
"""
# done: change P atoms as NA equivalents to Calpha -> C5'
# done: noH by default in the min dist calculation
# todo: remove the Debugging Area
# todo: compare vs comma

# %%
import os
import sys
import time
from os.path import join

import compass.descriptors.config as cfg
import compass.descriptors.geometry as geom
import compass.descriptors.main as mm
import compass.descriptors.pca as pca
import compass.descriptors.topo_traj as tt
import compass.network.generals as gn


# %%

def runner():
    """
    Entry point for running the compass workflow
    """
    # %%=======================================================================
    # 1. Prelude
    # =========================================================================
    # Parse configuration file
    if len(sys.argv) != 2:
        raise ValueError(
            '\ncompass syntax is: compass path-to-config-file')
    config_path = sys.argv[1]
    # config_path = "/home/rglez/RoyHub/compass/example/params.cfg"
    first_timer = time.time()
    arg, dict_arg = cfg.parse_params(config_path)
    #map_file = join(dict_arg["generals"]["output_dir"],'_map_file.txt')
    # Prepare datastructures & containers
    
    (mini_traj, trajs, resids_to_atoms, resids_to_noh, calphas, oxy, nitro,
     donors, hydros, acceptors, corr_indices) = tt.prepare_datastructures(arg, first_timer)
    #print("corr indices",corr_indices)
    ## %%=======================================================================
    ## 2. Compute descriptors
    ## =========================================================================
    ave_min_dist, occ_nb, cp, occ_sb, occ_hb, occ_int, mi, gc = \
        mm.compute_descriptors(mini_traj, trajs, arg, resids_to_atoms,
                               resids_to_noh, calphas, oxy, nitro, donors,
                               hydros, acceptors, corr_indices, first_timer)
    ## invert CP matrix
    cp = abs(cp - max(cp))
    #cp = abs(cp - 1)
    ## %%=======================================================================
    ## 3. Save matrices
    ## =========================================================================
    n = len(resids_to_atoms)
    matrices, matrices_names = \
        geom.process_matrices(arg, n, calphas, ave_min_dist, occ_nb, cp,
                             occ_sb, occ_hb, occ_int, mi, gc, first_timer)

    ## %%=======================================================================
    ## 4. Perform PCA & generate adjacency matrix from PCA results
    ## =========================================================================

    ## Select the matrices to be used in the PCA
    adj_name = pca.run_pca(arg, matrices, n, first_timer)
    
    # %%=======================================================================
    # 5. Perform network analyses
    # =========================================================================
    
    # Construct graphs
    arg.adjacency_file = adj_name
    arg.min_dist_matrix_file = matrices_names["MINDIST"]
    
    #arg.adjacency_file = '/users/sbheemir/september_2024/results/1kx5/matrices/1kx5_ADJACENCY.mat'
    #arg.min_dist_matrix_file = '/users/sbheemir/september_2024/results/1kx5/matrices/1kx5_MINDIST.mat'
    arg.pdb_file_path = dict_arg["generals"]["topology"]
    arg.network_dir = join(dict_arg["generals"]["output_dir"], 'network')
    os.makedirs(arg.network_dir, exist_ok=True)
    dist_cutoffs = [dict_arg["distance cutoffs"]["Graph"],dict_arg["distance cutoffs"]["Cliques"]]
    
    #print(dist_cutoffs)
    gn.process_graphs(arg, dist_cutoffs)
    print(f' ⏳  Until graphs construction: {round(time.time() - first_timer, 2)} s')
    
    # Compute network parameters
    gn.process_graph_files(arg.network_dir,dist_cutoffs[0] )
    # Find alternative paths for a specific graph
    # graph, atom_mapping = rf.ReadFiles().load_graph_and_mapping('path_to_graph_file.json')
    # alternative_paths = network_parameters.find_alternative_paths(graph, atom_mapping, 'source_residue', 'target_residue')
    print(f' ⏳  Until network parameters computed: {round(time.time() - first_timer, 2)} s')

    # Compute communities and cliques
    # method = input("Select community detection method ('leiden' or 'girvan'): ").strip().lower()
    gn.process_graph_files_for_communities_and_cliques(arg.network_dir, dist_cutoffs[0],dist_cutoffs[1] )
    print(f' ⏳  Until communities and cliques detection: {round(time.time() - first_timer, 2)} s')

    # =============================================================================
    # 6. Generate PyMOL scripts
    # =============================================================================1
<<<<<<< HEAD
    gn.generate_pymol_scripts(arg.network_dir, arg.pdb_file_path)
    print(
        f'Until pymol scripts generation: {round(time.time() - first_timer, 2)} s')
    print(f"Normal Termination")
=======
    gn.generate_pymol_scripts(arg.network_dir, arg.pdb_file_path, dist_cutoffs[0],dist_cutoffs[1])
    #print(dict_arg["paths"]["find_path"])
    if dict_arg["paths"]["find_path"] == 'True':
        source_residues = dict_arg["paths"]["sources"].split(",")  # Convert comma-separated string to list
        target_residues = dict_arg["paths"]["targets"].split(",")  # Convert comma-separated string to list
    
        for source_residue in source_residues:
            for target_residue in target_residues:
                #print(f"Finding path between {source_residue} and {target_residue}")
                gn.find_paths(arg.pdb_file_path, arg.network_dir, dist_cutoffs[0], source_residue.strip(), target_residue.strip())

    '''
    if dict_arg["paths"]["find_path"] == 'True':
        source_residue = dict_arg["paths"]["source"]
        target_residue = dict_arg["paths"]["target"]
        #print(source_residue, target_residue)
        gn.find_paths(arg.pdb_file_path,arg.network_dir,dist_cutoffs[0],source_residue,target_residue)
    '''
    print(f' ⏳  Until pymol scripts generation: {round(time.time() - first_timer, 2)} s')
    print(f"**** -------Normal Termination -------****")

# =============================================================================
# Debugging Area (to be removed)
# =============================================================================
# import mdtraj as md
# topology = '/home/rglez/RoyHub/compass/data/MDs/nucleosome_full_2c/1kx5_dry.pdb'
# trajectory = '/home/rglez/RoyHub/compass/data/MDs/nucleosome_full_2c/nuc-prot-trim.dcd'
# trajectory = md.load(trajectory, top=topology)
#
# ca_atoms = trajectory.topology.select("name CA")
#
# # Select C5' as backbone atoms of the nucleic acids
# dna = "(resname =~ '(5|3)?D([ATGC]){1}(3|5)?$')"
# rna = "(resname =~ '(3|5)?R?([AUGC]){1}(3|5)?$')"
# p_atoms = trajectory.topology.select(f'name "C5\'"')
#
# p_atoms = trajectory.topology.select(f'({dna} or {rna}) and name "C5\'"')
# nucleic = trajectory.topology.select(f'({dna} or {rna})')
#
# p_atoms.size
# trajectory.n_residues
# trajectory.n_atoms
>>>>>>> ff101992
<|MERGE_RESOLUTION|>--- conflicted
+++ resolved
@@ -103,12 +103,6 @@
     # =============================================================================
     # 6. Generate PyMOL scripts
     # =============================================================================1
-<<<<<<< HEAD
-    gn.generate_pymol_scripts(arg.network_dir, arg.pdb_file_path)
-    print(
-        f'Until pymol scripts generation: {round(time.time() - first_timer, 2)} s')
-    print(f"Normal Termination")
-=======
     gn.generate_pymol_scripts(arg.network_dir, arg.pdb_file_path, dist_cutoffs[0],dist_cutoffs[1])
     #print(dict_arg["paths"]["find_path"])
     if dict_arg["paths"]["find_path"] == 'True':
@@ -150,5 +144,4 @@
 #
 # p_atoms.size
 # trajectory.n_residues
-# trajectory.n_atoms
->>>>>>> ff101992
+# trajectory.n_atoms