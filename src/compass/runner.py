# Created by gonzalezroy at 6/6/24
"""
Run the computation of descriptors
"""
# done: change P atoms as NA equivalents to Calpha -> C5'
# done: noH by default in the min dist calculation
# todo: remove the Debugging Area
# todo: compare vs comma

# %%
import os
import sys
import time
from os.path import join

import compass.descriptors.config as cfg
import compass.descriptors.geometry as geom
import compass.descriptors.main as mm
import compass.descriptors.pca as pca
import compass.descriptors.topo_traj as tt
import compass.network.generals as gn


# %%

def runner():
    """
    Entry point for running the compass workflow
    """
    # %%=======================================================================
    # 1. Prelude
    # =========================================================================
    # Parse configuration file
    if len(sys.argv) != 2:
        raise ValueError(
            '\ncompass syntax is: compass path-to-config-file')
    config_path = sys.argv[1]
    # config_path = "/home/rglez/RoyHub/compass/example/params.cfg"
    first_timer = time.time()
    arg, dict_arg = cfg.parse_params(config_path)

    # Prepare datastructures & containers
    (mini_traj, trajs, resids_to_atoms, resids_to_noh, calphas, oxy, nitro,
     donors, hydros, acceptors, corr_indices) = tt.prepare_datastructures(
        arg, first_timer)

    # %%=======================================================================
    # 2. Compute descriptors
    # =========================================================================
    ave_min_dist, occ_nb, cp, occ_sb, occ_hb, occ_int, mi, gc = \
        mm.compute_descriptors(mini_traj, trajs, arg, resids_to_atoms,
                               resids_to_noh, calphas, oxy, nitro, donors,
                               hydros, acceptors, corr_indices, first_timer)
    # invert CP matrix
    cp = abs(cp - max(cp))
    # %%=======================================================================
    # 3. Save matrices
    # =========================================================================
    n = len(resids_to_atoms)
    matrices, matrices_names = \
        geom.process_matrices(arg, n, calphas, ave_min_dist, occ_nb, cp,
                              occ_sb, occ_hb, occ_int, mi, gc, first_timer)

    # %%=======================================================================
    # 4. Perform PCA & generate adjacency matrix from PCA results
    # =========================================================================

    # Select the matrices to be used in the PCA
    adj_name = pca.run_pca(arg, matrices, n, first_timer)

    # %%=======================================================================
    # 5. Perform network analyses
    # =========================================================================

<<<<<<< HEAD
    # # Construct graphs
    arg.adjacency_file = adj_name
    arg.min_dist_matrix_file = matrices_names["MINDIST"]
    arg.pdb_file_path = dict_arg["generals"]["topology"]
    arg.results_dir = dict_arg["generals"]["output_dir"]
    gn.process_graphs(arg)
    print(f'\nUntil graphs construction: {round(time.time() - first_timer, 2)} s')
    #
    # # Compute network parameters
    # results_dir = join(arg.results_dir, 'network')
    gn.process_graph_files(arg.results_dir)
    # # Find alternative paths for a specific graph
    # # graph, atom_mapping = rf.ReadFiles().load_graph_and_mapping('path_to_graph_file.json')
    # # alternative_paths = network_parameters.find_alternative_paths(graph, atom_mapping, 'source_residue', 'target_residue')
    print(f'Until network parameters computed: {round(time.time() - first_timer, 2)} s')
    #
    # # Compute communities and cliques
    # # method = input("Select community detection method ('leiden' or 'girvan'): ").strip().lower()
    method = 'leiden'
    gn.process_graph_files_for_communities_and_cliques(arg.results_dir, method)
    print(f'Until communities and cliques detection: {round(time.time() - first_timer, 2)} s')
    #
    # # =============================================================================
    # # 6. Generate PyMOL scripts
    # # =============================================================================1
    gn.generate_pymol_scripts(arg.results_dir, arg.pdb_file_path)
    print(f'Until pymol scripts generation: {round(time.time() - first_timer, 2)} s')
=======
    # Construct graphs
    arg.adjacency_file = adj_name
    arg.min_dist_matrix_file = matrices_names["MINDIST"]
    arg.pdb_file_path = dict_arg["generals"]["topology"]
    arg.network_dir = join(dict_arg["generals"]["output_dir"], 'network')
    os.makedirs(arg.network_dir, exist_ok=True)
    gn.process_graphs(arg)
    print(
        f'\nUntil graphs construction: {round(time.time() - first_timer, 2)} s')

    # Compute network parameters
    gn.process_graph_files(arg.network_dir)
    # Find alternative paths for a specific graph
    # graph, atom_mapping = rf.ReadFiles().load_graph_and_mapping('path_to_graph_file.json')
    # alternative_paths = network_parameters.find_alternative_paths(graph, atom_mapping, 'source_residue', 'target_residue')
    print(
        f'Until network parameters computed: {round(time.time() - first_timer, 2)} s')

    # Compute communities and cliques
    # method = input("Select community detection method ('leiden' or 'girvan'): ").strip().lower()
    method = 'leiden'
    gn.process_graph_files_for_communities_and_cliques(arg.network_dir, method)
    print(
        f'Until communities and cliques detection: {round(time.time() - first_timer, 2)} s')

    # =============================================================================
    # 6. Generate PyMOL scripts
    # =============================================================================1
    gn.generate_pymol_scripts(arg.network_dir, arg.pdb_file_path)
    print(
        f'Until pymol scripts generation: {round(time.time() - first_timer, 2)} s')
>>>>>>> b485b8f4
    print(f"Normal Termination")

# =============================================================================
# Debugging Area (to be removed)
# =============================================================================
# import mdtraj as md
# topology = '/home/rglez/RoyHub/compass/data/MDs/nucleosome_full_2c/1kx5_dry.pdb'
# trajectory = '/home/rglez/RoyHub/compass/data/MDs/nucleosome_full_2c/nuc-prot-trim.dcd'
# trajectory = md.load(trajectory, top=topology)
#
# ca_atoms = trajectory.topology.select("name CA")
#
# # Select C5' as backbone atoms of the nucleic acids
# dna = "(resname =~ '(5|3)?D([ATGC]){1}(3|5)?$')"
# rna = "(resname =~ '(3|5)?R?([AUGC]){1}(3|5)?$')"
# p_atoms = trajectory.topology.select(f'name "C5\'"')
#
# p_atoms = trajectory.topology.select(f'({dna} or {rna}) and name "C5\'"')
# nucleic = trajectory.topology.select(f'({dna} or {rna})')
#
# p_atoms.size
# trajectory.n_residues
# trajectory.n_atoms<|MERGE_RESOLUTION|>--- conflicted
+++ resolved
@@ -72,35 +72,6 @@
     # 5. Perform network analyses
     # =========================================================================
 
-<<<<<<< HEAD
-    # # Construct graphs
-    arg.adjacency_file = adj_name
-    arg.min_dist_matrix_file = matrices_names["MINDIST"]
-    arg.pdb_file_path = dict_arg["generals"]["topology"]
-    arg.results_dir = dict_arg["generals"]["output_dir"]
-    gn.process_graphs(arg)
-    print(f'\nUntil graphs construction: {round(time.time() - first_timer, 2)} s')
-    #
-    # # Compute network parameters
-    # results_dir = join(arg.results_dir, 'network')
-    gn.process_graph_files(arg.results_dir)
-    # # Find alternative paths for a specific graph
-    # # graph, atom_mapping = rf.ReadFiles().load_graph_and_mapping('path_to_graph_file.json')
-    # # alternative_paths = network_parameters.find_alternative_paths(graph, atom_mapping, 'source_residue', 'target_residue')
-    print(f'Until network parameters computed: {round(time.time() - first_timer, 2)} s')
-    #
-    # # Compute communities and cliques
-    # # method = input("Select community detection method ('leiden' or 'girvan'): ").strip().lower()
-    method = 'leiden'
-    gn.process_graph_files_for_communities_and_cliques(arg.results_dir, method)
-    print(f'Until communities and cliques detection: {round(time.time() - first_timer, 2)} s')
-    #
-    # # =============================================================================
-    # # 6. Generate PyMOL scripts
-    # # =============================================================================1
-    gn.generate_pymol_scripts(arg.results_dir, arg.pdb_file_path)
-    print(f'Until pymol scripts generation: {round(time.time() - first_timer, 2)} s')
-=======
     # Construct graphs
     arg.adjacency_file = adj_name
     arg.min_dist_matrix_file = matrices_names["MINDIST"]
@@ -132,7 +103,6 @@
     gn.generate_pymol_scripts(arg.network_dir, arg.pdb_file_path)
     print(
         f'Until pymol scripts generation: {round(time.time() - first_timer, 2)} s')
->>>>>>> b485b8f4
     print(f"Normal Termination")
 
 # =============================================================================
