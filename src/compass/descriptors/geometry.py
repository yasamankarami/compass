# Created by gonzalezroy at 6/17/24
"""
Functions related to the calculation of geometric descriptors
"""
import os.path
import time
from os.path import join

import numpy as np
import seaborn as sns
from matplotlib import pyplot as plt
from numba import njit

import compass.descriptors.topo_traj as tt


@njit(parallel=False)
def calc_dist(atom1_coords, atom2_coords):
    """
    Computes the Euclidean distance between two atoms in a molecule

    Args:
        atom1_coords: 3D coordinate array of the first atom
        atom2_coords: 3D coordinate array of the second atom

    Returns:
        float: the Euclidean distance between the two atoms
    """
    dx = atom1_coords[0] - atom2_coords[0]
    dy = atom1_coords[1] - atom2_coords[1]
    dz = atom1_coords[2] - atom2_coords[2]
    return np.sqrt(dx ** 2 + dy ** 2 + dz ** 2)


@njit(parallel=False)
def calc_min_dist(coords1, coords2):
    """
    Get the minimumm distance between two sets of coordinates

    Args:
        coords1: coordinates of the first residue
        coords2: coordinates of the second residue

    Returns:
        The minimum distance between two sets of coordinates
    """
    # Constants
    n1 = coords1.shape[0]
    n2 = coords2.shape[0]

    # Find minimum distance using square values to save time
    min_dist_squared = np.inf
    for i in range(n1):
        for j in range(n2):
            dist_squared = (
                    (coords1[i][0] - coords2[j][0]) ** 2
                    + (coords1[i][1] - coords2[j][1]) ** 2
                    + (coords1[i][2] - coords2[j][2]) ** 2
            )
            if dist_squared < min_dist_squared:
                min_dist_squared = dist_squared
    return np.sqrt(min_dist_squared)


@njit(parallel=False)
def calc_single_angle(d, h, a):
    """
    Computes the angle between three atoms

    Args:
        d (donor): Coordinates of the first atom (x, y, z)
        h (hydrogen): Coordinates of the second atom (x, y, z).
        a (acceptor): Coordinates of the third atom (x, y, z).

    Returns:
        angle_deg: the angle in degrees
    """
    # Compute vectors
    dh = d - h
    ah = a - h

    # Compute dot & norms
    dot_product = np.dot(dh, ah)
    dh_norm = np.linalg.norm(dh)
    ah_norm = np.linalg.norm(ah)

    # Compute angle
    angle_rad = np.arccos(dot_product / (dh_norm * ah_norm))
    angle_deg = np.rad2deg(angle_rad)
    return angle_deg


@njit(parallel=False)
def find_sb(frame_coords, oxy_i, nitro_j, k):
    """
    Find a single salt bridge between two residues

    Args:
        frame_coords: 3D coordinates of the frame
        oxy_i: oxygen atom index of the first residue
        nitro_j: nitrogen atom index of the second residue
        k: cutoff distance

    Returns:
        bool: True if a salt bridge is found, False otherwise
    """
    # Constants
    n1 = oxy_i.size
    n2 = nitro_j.size
    min_dist_squared = k ** k

    # Find minimum distance using square values to save time
    for i in range(n1):
        coords1 = frame_coords[oxy_i[i]]
        for j in range(n2):
            coords2 = frame_coords[nitro_j[j]]

            dist_squared = (
                    (coords1[0] - coords2[0]) ** 2
                    + (coords1[1] - coords2[1]) ** 2
                    + (coords1[2] - coords2[2]) ** 2
            )
            if dist_squared < min_dist_squared:
                return True
    return False


@njit(parallel=False)
def find_hb(frame_coords, donors_i, hydros_i, acceptors_j, da_cut, ha_cut,
            dha_cut):
    """
    Find a single hydrogen bond between two residues
    Args:
        frame_coords: 3D coordinates of the frame
        donors_i: donor atom indices of the first residue
        hydros_i: hydrogen atom indices of the first residue
        acceptors_j: acceptor atom indices of the second residue
        da_cut: distance cutoff for the donor-acceptor distance
        ha_cut: distance cutoff for the hydrogen-acceptor distance
        dha_cut: angle cutoff for the donor-hydrogen-acceptor angle

    Returns:
        bool: True if a hydrogen bond is found, False otherwise
    """
    # Constants
    n1 = donors_i.size
    n2 = acceptors_j.size

    # Find a suitable angle
    for i in range(n1):
        coords_d = frame_coords[donors_i[i]]
        coords_h = frame_coords[hydros_i[i]]
        for j in range(n2):
            coords_a = frame_coords[acceptors_j[j]]

            da_dist = calc_dist(coords_d, coords_a)
            if da_dist < da_cut:
                ha_dist = calc_dist(coords_h, coords_a)
                if ha_dist < ha_cut:
                    angle = calc_single_angle(coords_d, coords_h, coords_a)
                    if angle > dha_cut:
                        return True
    return False


def save_matrix(arr, n, out_name, norm=False, prec=2):
    """
    Save a matrix to a file

    Args:
        arr: array to save
        n: number of columns
        missing: missing indices
        out_name: output file name
        norm: normalize the matrix?
        diag: fill the diagonal with 1?
        prec: precision of the values to save

    Returns:
        matrix_name: name of the saved matrix
    """
    # Convert to matrix if needed
    matrix = tt.to_matrix(arr, n) if len(arr.shape) == 1 else arr

    # Normalize if requested
    if norm:
        min_val = np.min(matrix)
        max_val = np.max(matrix)
        matrix = (matrix - min_val) / (max_val - min_val)

    # Fill diagonal if requested
    # if diag:
    #     np.fill_diagonal(matrix, 1.0)

    # Fill undefined rows with 0
    # matrix[missing, :] = matrix[:, missing] = 0

    # Save matrix
    np.savetxt(out_name, matrix, fmt=f"%.{prec}f")
    return matrix


def get_matrix_name(out_dir, title, suffix):
    """
    Generate a matrix name

    Args:
        out_dir: output directory
        title: title of the matrix
        suffix: suffix of the matrix

    Returns:
        matrix_name: name of the matrix
    """
    matrix_dir = join(out_dir, "matrices")
    if not os.path.exists(matrix_dir):
        os.makedirs(matrix_dir, exist_ok=True)
    return join(out_dir, 'matrices', f"{title}_{suffix}.mat")


def plot_matrix(matrix, matrix_title, output_name):
    """
    Plot the Generalized Correlation matrix.

    Args:
        matrix: Generalized Correlation matrix
        matrix_title: title of the matrix
        output_name: output name for the plot
    """
    plt.figure(figsize=(10, 8))
    ax = sns.heatmap(matrix, cmap="jet")
    plt.title(matrix_title)
    plt.xlabel("Residue Index")
    plt.ylabel("Residue Index")
    plt.savefig(output_name)
    plt.close()


def process_matrices(arg, n, calphas, ave_min_dist, occ_nb, cp, occ_sb, occ_hb,
                     occ_int, mi, gc, first_timer, ):
    # Declare missing residues
    # cp_miss = [i for i, x in enumerate(calphas) if calphas[x] == -1]

    # Declare matrices to process
    matrices = {
        "MINDIST": {"data": ave_min_dist, "norm": False,
<<<<<<< HEAD
                    "prec": 4},
        "NONBOND": {"data": occ_nb, "norm": False, "prec": 4},
        "SALTBRIDGES": {"data": occ_sb, "norm": False, "prec": 4},
        "HBONDS": {"data": occ_hb, "norm": False, "prec": 4},
        "INTERACTIONS": {"data": occ_int, "norm": False,
                         "prec": 2},
        "COMMPROP": {"data": cp, "norm": True, "prec": 4},
        "MI": {"data": mi, "norm": False, "prec": 4},
        "GC": {"data": gc, "norm": True, "prec": 4},
=======
                    "prec": 4, "title": "Pairwise Minimum Distances"},

        "NONBOND": {"data": occ_nb, "norm": False, "prec": 4,
                    "title": "Non-Bonded Interactions"},

        "SALTBRIDGES": {"data": occ_sb, "norm": False, "prec": 4,
                        "title": "Salt Bridges"},

        "HBONDS": {"data": occ_hb, "norm": False, "prec": 4,
                   "title": "Hydrogen Bonds"},

        "INTERACTIONS": {"data": occ_int, "norm": False, "prec": 2,
                         "title": "Interactions"},

        "COMMPROP": {"data": cp, "norm": True, "prec": 4,
                     "title": "Communication Properties"},

        "MI": {"data": mi, "norm": True, "prec": 4,
               "title": "Mutual Information"},

        "GC": {"data": gc, "norm": True, "prec": 4,
               "title": "Generalized Correlation"},
>>>>>>> b485b8f4
    }

    # Process matrices
    matrices_name = {}
    for matrix in matrices:
        # Get matrix data
        data = matrices[matrix]["data"]
        # miss_list = matrices[matrix]["miss"]
        normalize = matrices[matrix]["norm"]
        precision = matrices[matrix]["prec"]

        # Save matrices
        matrix_name = get_matrix_name(arg.out_dir, arg.title, matrix)
        matrices_name.update({matrix: matrix_name})
        matrix_data = save_matrix(data, n, matrix_name, norm=normalize,
                                  prec=precision)
        matrices[matrix].update({"data": matrix_data})

        # Plot matrices
        plot_name = matrix_name.replace(".mat", ".png")
        matrix_title = matrices[matrix]["title"]
        plot_matrix(matrix_data, matrix_title, plot_name)

    saving_time = round(time.time() - first_timer, 2)
    print(f"Until saving & plotting matrices: {saving_time} s")
    return matrices, matrices_name

#
# # todo: specify correct diagonal filling behaviour
# # todo: correct the titles of the graph
#
# no_miss = []
# cp_miss = [i for i, x in enumerate(calphas) if calphas[x] == -1]
#
# min_dist_name = geom.get_matrix_name(arg.out_dir, arg.title, "MINDIST")
# dist_mat = geom.save_matrix(ave_min_dist, n, no_miss, min_dist_name)
# del ave_min_dist
# corr.plot_matrix(dist_mat, min_dist_name.replace('.mat', '.png'))
#
# nb_name = geom.get_matrix_name(arg.out_dir, arg.title, "NONBOND")
# nb_mat = geom.save_matrix(occ_nb, n, no_miss, nb_name)
# del occ_nb
# corr.plot_matrix(nb_mat, nb_name.replace('.mat', '.png'))
#
# cp_name = geom.get_matrix_name(arg.out_dir, arg.title, "COMMPROP")
# cp_mat = geom.save_matrix(cp, n, cp_miss, cp_name, norm=True, prec=6)
# del cp
# corr.plot_matrix(cp_mat, cp_name.replace('.mat', '.png'))
#
# sb_name = geom.get_matrix_name(arg.out_dir, arg.title, "SALTBRIDGES")
# sb_mat = geom.save_matrix(occ_sb, n, no_miss, sb_name)
# del occ_sb
# corr.plot_matrix(sb_mat, sb_name.replace('.mat', '.png'))
#
# hb_name = geom.get_matrix_name(arg.out_dir, arg.title, "HBONDS")
# hb_mat = geom.save_matrix(occ_hb, n, no_miss, hb_name)
# del occ_hb
# corr.plot_matrix(hb_mat, hb_name.replace('.mat', '.png'))
#
# inter_name = geom.get_matrix_name(arg.out_dir, arg.title, "INTERACTIONS")
# int_mat = geom.save_matrix(occ_int, n, no_miss, inter_name)
# del occ_int
# corr.plot_matrix(int_mat, inter_name.replace('.mat', '.png'))
#
# mi_name = geom.get_matrix_name(arg.out_dir, arg.title, "MI")
# mi_mat = geom.save_matrix(mi, n, cp_miss, mi_name)
# del mi
# corr.plot_matrix(mi_mat, mi_name.replace('.mat', '.png'))
#
# gc_name = geom.get_matrix_name(arg.out_dir, arg.title, "GC")
# gc_mat = geom.save_matrix(gc, n, cp_miss, gc_name)
# del gc
# corr.plot_matrix(gc_mat, gc_name.replace('.mat', '.png'))
#
# saving_time = round(time.time() - first_timer, 2)
# print(f'Until saving & plotting matrices: {saving_time} s')<|MERGE_RESOLUTION|>--- conflicted
+++ resolved
@@ -244,17 +244,6 @@
     # Declare matrices to process
     matrices = {
         "MINDIST": {"data": ave_min_dist, "norm": False,
-<<<<<<< HEAD
-                    "prec": 4},
-        "NONBOND": {"data": occ_nb, "norm": False, "prec": 4},
-        "SALTBRIDGES": {"data": occ_sb, "norm": False, "prec": 4},
-        "HBONDS": {"data": occ_hb, "norm": False, "prec": 4},
-        "INTERACTIONS": {"data": occ_int, "norm": False,
-                         "prec": 2},
-        "COMMPROP": {"data": cp, "norm": True, "prec": 4},
-        "MI": {"data": mi, "norm": False, "prec": 4},
-        "GC": {"data": gc, "norm": True, "prec": 4},
-=======
                     "prec": 4, "title": "Pairwise Minimum Distances"},
 
         "NONBOND": {"data": occ_nb, "norm": False, "prec": 4,
@@ -277,7 +266,6 @@
 
         "GC": {"data": gc, "norm": True, "prec": 4,
                "title": "Generalized Correlation"},
->>>>>>> b485b8f4
     }
 
     # Process matrices
