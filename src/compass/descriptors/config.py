# Created by gonzalezroy at 6/6/24
import configparser
import os
from argparse import Namespace
from os.path import dirname, join, normpath

allowed_params = {
    "generals": {"topology", "trajectory", "output_dir", "n_cores",
                 "job_name"},
    "non_bond": {"non_bond_cut"},
    "salt_bridges": {"NO_cut"},
    "hbonds": {"DA_cut", "HA_cut", "DHA_cut", "heavy"},
<<<<<<< HEAD
    "distance cutoffs":{"Graph","Cliques"},
    "paths":{"find_path","sources","targets"}
=======
    # "network": {"mindist_matrix", "adjacency_matrix"},
    "distance cutoffs": {"Graph", "Cliques"},
    "paths": {"find_path", "sources", "targets"}
>>>>>>> c7e8ed43
}

allowed_heavies = {"S", "N", "O"}


def read_config_file(config_path):
    """
    Read configuration file using argparse

    Args:
        config_path: path to the config file

    Returns:
        config_obj: configparser read object
    """
    if not os.path.exists(config_path):
        raise FileNotFoundError(f"Configuration file not found: {config_path}")
    config_obj = configparser.ConfigParser(allow_no_value=True,
                                           inline_comment_prefixes="#")
    config_obj.optionxform = str
    config_obj.read(config_path)
    return config_obj


def check_config(config_obj):
    """
    Check sections and values of a given configuration file

    Args:
        config_obj: configparser read object

    Returns:
        config_dict: a dict of raw parameters as specified in the config file
    """
    read_sections = set(config_obj.sections())
    allowed_sections = set(allowed_params.keys())
    sections_equals = read_sections == allowed_sections

    # Check sections
    if not sections_equals:
        print(sections_equals)
        raise ValueError(
            f"\nIncongruence in the number or naming of declared"
            f" sections. Only the following are supported: {allowed_sections}"
        )

    # Check keys
    config_dict = {}
    for section in allowed_params:
        allowed_keys = allowed_params[section]
        read_keys = config_obj[section]
        same_keys = set(read_keys) == allowed_keys
        if not same_keys:
            raise ValueError(
                f"\nIncongruence in the number or naming of"
                f" declared keys. Only the following are "
                f"supported for section [{section}]: {allowed_keys}"
            )

        # Update config
        section_items = dict(config_obj[section].items())
        config_dict.update({section: section_items})

    return config_dict


def parse_params(config_path):
    """
    Parse parameters contained in a configuration file

    Args:
        config_path: path to the config file

    Returns:
        param_space: argparse Namespace
    """
    config_obj = read_config_file(config_path)
    param_dict = check_config(config_obj)
    param_space = Namespace()
    root_dir = dirname(config_path)

    # General params
    # param_space.topo = param_dict["generals"]["topology"]
    topology = param_dict["generals"]["topology"]
    out_dir = param_dict["generals"]["output_dir"]
    param_space.out_dir = normpath(join(root_dir, out_dir))
    param_space.topo = normpath(join(root_dir, topology))
    param_space.n_cores = int(param_dict["generals"]["n_cores"])
    param_space.title = param_dict["generals"]["job_name"]

    # Descriptor params
    param_space.nb_cut = float(param_dict["non_bond"]["non_bond_cut"])
    param_space.sb_cut = float(param_dict["salt_bridges"]["NO_cut"])
    param_space.da_cut = float(param_dict["hbonds"]["DA_cut"])
    param_space.ha_cut = float(param_dict["hbonds"]["HA_cut"])
    param_space.dha_cut = float(param_dict["hbonds"]["DHA_cut"])
    param_space.heavies = set(param_dict["hbonds"]["heavy"].split())

    # Distance cutoffs
    param_space.dist_graph = float(param_dict["distance cutoffs"]["Graph"])
    param_space.dist_clique = float(param_dict["distance cutoffs"]["Cliques"])

    # alternative paths between residues
    param_space.find_path = str(param_dict["paths"]["find_path"])
    param_space.source_residue = str(param_dict["paths"]["sources"])
    param_space.target_residue = str(param_dict["paths"]["targets"])

    if not allowed_heavies.issuperset(param_space.heavies):
        raise ValueError(
            f"The computing of hbonds consider only "
            f"{allowed_heavies} as heavy atoms (donor or acceptor)."
        )

    # Check path existence
    if not os.path.exists(param_space.topo):
        raise FileNotFoundError(f"Topology file not found: {param_space.topo}")

    traj = param_dict["generals"]["trajectory"]
    trajs = [normpath(join(root_dir, x)) for x in traj.split()]
    param_space.traj = " ".join(trajs)
    for x in trajs:
        if not os.path.exists(x):
            raise FileNotFoundError(f"Trajectory file not found: {x}")
    if not os.path.exists(param_space.out_dir):
        os.makedirs(param_space.out_dir, exist_ok=True)

    return param_space, param_dict<|MERGE_RESOLUTION|>--- conflicted
+++ resolved
@@ -10,14 +10,9 @@
     "non_bond": {"non_bond_cut"},
     "salt_bridges": {"NO_cut"},
     "hbonds": {"DA_cut", "HA_cut", "DHA_cut", "heavy"},
-<<<<<<< HEAD
-    "distance cutoffs":{"Graph","Cliques"},
-    "paths":{"find_path","sources","targets"}
-=======
     # "network": {"mindist_matrix", "adjacency_matrix"},
     "distance cutoffs": {"Graph", "Cliques"},
     "paths": {"find_path", "sources", "targets"}
->>>>>>> c7e8ed43
 }
 
 allowed_heavies = {"S", "N", "O"}
