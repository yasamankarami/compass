import random
from Bio import PDB
import re
import re
from collections import defaultdict
from compass.network.read_files import ReadFiles

class PyMOLVisualizer:
    """
    A class for generating PyMOL scripts to visualize molecular structures and graph properties.

    Attributes:
        pdb_file (str): Path to the input PDB file.
        atom_mapping (dict): A dictionary mapping residue indices to their atom information.
        graph (nx.Graph): The graph object containing nodes and edges.
    """

    def __init__(self, pdb_file, atom_mapping, graph):
        """
        Initializes the PyMOLVisualizer with the PDB file, atom mapping, and graph.

        Args:
            pdb_file (str): Path to the input PDB file.
            atom_mapping (dict): A dictionary mapping residue indices to their atom information.
        """
        self.pdb_file = pdb_file
        self.atom_mapping = atom_mapping
        self.graph = graph
    def parse_communities_file(self, communities_file):
        """
        Parses the communities file and returns a dictionary of communities.

        Args:
            communities_file (str): Path to the file containing communities.

        Returns:
            dict: A dictionary where keys are community indices and values are lists of nodes.
        """
        communities = {}
        with open(communities_file, 'r') as f:
            for line in f:
                parts = line.strip().split(':')
                if len(parts) == 2:
                    community_idx = parts[0].split()[1]
                    node_list = parts[1].strip()
                    if community_idx not in communities:
                        communities[community_idx] = []

                    communities[community_idx].append(node_list)

        return communities

    def communities_pml(self, communities_file, output_pml_file):
        """
        Generates a PyMOL script to visualize communities.

        Args:
            communities_file (str): Path to the file containing communities.
            output_pml_file (str): Path to the output PyMOL script file.
        """
        # Parse the communities file
        communities = self.parse_communities_file(communities_file)

        # Initialize the PDB parser and load the structure
        parser = PDB.PDBParser(QUIET=True)
        structure = parser.get_structure('structure', self.pdb_file)

        # List of standard colors (RGB format) for the top 10 communities
        standard_colors = [
            [1.0, 0.0, 0.0],  # Red
            [0.0, 1.0, 0.0],  # Green
            [0.0, 0.0, 1.0],  # Blue
            [1.0, 1.0, 0.0],  # Yellow
            [0.0, 1.0, 1.0],  # Cyan
            [1.0, 0.0, 1.0],  # Magenta
            [0.5, 0.5, 0.5],  # Gray
            [1.0, 0.5, 0.0],  # Orange
            [0.5, 0.0, 0.5],  # Purple
            [0.5, 0.5, 0.0],  # Olive
        ]

        def generate_random_color():
            """Generate a random color in RGB format."""
            return [random.random(), random.random(), random.random()]

        # Assign colors to communities
        community_colors = {}
        for i, community in enumerate(communities):
            if i < len(standard_colors):
                community_colors[community] = standard_colors[i]
            else:
                community_colors[community] = generate_random_color()

        with open(output_pml_file, 'w') as f:
            # Write the command to load the structure
            f.write(f"load {self.pdb_file}, structure\n")

            # Define colors for each community
            for community, color in community_colors.items():
                f.write(f"set_color color{community}, [{', '.join(map(str, color))}]\n")
            # Apply colors to residues based on community assignment
            for community, nodes in communities.items():
                color = f"color{community}"
                nodes = [num for num in nodes[0].split(',')]
                for node in nodes:
                    chain_id, res_num = node.split('_')[:2]  # Splitting on '_' and assuming chain_id and res_num are in this format
                    if chain_id:  # If chain_id is not empty
                        f.write(f"color {color}, chain {chain_id} and resi {res_num}\n")
                    else:  # If there's no chain_id (for standalone residues?)
                        f.write(f"color {color}, resi {res_num}\n")
                        # Show the structure as cartoon

            f.write("show cartoon\n")
            f.write("bg_color white\n")

        print(f" 🧊  PyMOL script for communities saved to {output_pml_file}")

    
    def parse_cliques_file(self, cliques_file):
        """
        Parses the cliques file and returns a dictionary of cliques.

        Args:
            cliques_file (str): Path to the file containing cliques.

        Returns:
            dict: A dictionary where keys are clique indices and values are lists of nodes.
        """
        cliques = {}
        with open(cliques_file, 'r') as f:
            for line in f:
                parts = line.strip().split(':')
                if len(parts) != 2:
                    continue  # Skip invalid lines
                clique_idx = int(parts[0].split()[1])  # Extract clique index
                nodes_list = parts[1].split()  # Clean and convert nodes
                cliques[clique_idx] = nodes_list
        
        return cliques

    def cliques_pml(self, cliques_file, output_pml):
        """
        Generates a PyMOL script to visualize cliques.

        Args:
            atom_mapping (str): Path to the PDB atom mapping file.
            cliques_file (str): A file mapping nodes to their clique index.
            edge_betweenness_file (str): Path to the file containing edge betweenness values.
            output_pml (str): Path to the output PyMOL script file.
        """
        # Parse the cliques file
        cliques = self.parse_cliques_file(cliques_file)
        parser = PDB.PDBParser(QUIET=True)
        structure = parser.get_structure('structure', self.pdb_file)

        # Assign a unique color to each clique and generate PyMOL commands
        with open(output_pml, 'w') as f:
            f.write(f"load {self.pdb_file}, structure\n")
            f.write("show cartoon\n")
            f.write("set cartoon_color, grey90\n")

            for i, (clique, nodes) in enumerate(cliques.items(), start=1):
                color = [random.random(), random.random(), random.random()]
                f.write(f"set_color clique_{i}, [{', '.join(map(str, color))}]\n")
                # Create a selection for this clique
                selection_residues = []
                for node in nodes:
                    chain_id, res_num = node.split('_')[:2]
                    res_num = int(res_num.strip().replace(',', ''))
                    f.write(f"color clique_{i}, chain {chain_id} and resi {res_num}\n")
                    f.write(f"show spheres, chain {chain_id} and resi {res_num} and (name CA or name C5')\n")
                # Combine all residue selections into one command
                if selection_residues:
                    f.write(f"select clique_{i}, {' + '.join(selection_residues)}\n")
            f.write("set dash_gap, 0\n")
            f.write("set dash_color, grey10\n")
            f.write("hide labels\n")
            f.write("set sphere_scale, 0.7\n")
            f.write("bg_color white\n")

        print(f" 🧊  PyMOL script for cliques saved to {output_pml}")

    def graph_pml(self, centrality_file, edge_betweenness_file, output_pml):
        """
        Generates PyMOL scripts to visualize the graph with centrality and edge betweenness.

        Args:
            atom_mapping (str): Path to the PDB atom mapping file.
            centrality_file (str): Path to the file containing centrality values.
            edge_betweenness_file (str): Path to the file containing edge betweenness values.
            output_pml (str): Prefix for the output PyMOL script files.
        """

        # Read centrality and edge betweenness from files
        centrality_df = ReadFiles.read_centrality_from_file(centrality_file)
        betweenness_df = ReadFiles.read_edge_betweenness_from_file(edge_betweenness_file)
        output_files = {
            "all": open(f"{output_pml}_all.pml", 'w'),
        }

        # Write initial structure loading and visualization commands
        for file in output_files.values():
            file.write(f"load {self.pdb_file}, structure\n")
            file.write(f"show_as cartoon, structure\n")
            file.write(f"set cartoon_transparency, 0.6\n")

        # Set sphere size based on centrality
        max_centrality = centrality_df['Betweenness'].max()  # Avoid division by zero
        for _, row in centrality_df.iterrows():
            res_num = row['Node_Res_Num']
            chain_id = row['Chain_ID']
            centrality_value = row['Betweenness']
            norm_centrality = centrality_value / max_centrality
            sphere_scale = 0.3+1 * norm_centrality  # Simplified sphere scale calculation
            for file in output_files.values():
                file.write(f"show spheres, chain {chain_id} and resi {res_num} and (name CA or name C5')\n")
                file.write(f"set sphere_scale, {sphere_scale:.2f}, chain {chain_id} and resi {res_num} and (name CA or name C5')\n")

        # Draw edges with thickness based on edge betweenness
        max_betweenness = betweenness_df['Betweenness'].max()  # Avoid division by zero
        for _, row in betweenness_df.iterrows():
            #print(row.keys())
            res1 = int(row['Res1'])
            res2 = int(row['Res2'])
            chain1 = str(row['Chain1'])
            chain2 = str(row['Chain2'])
            betweenness_value = row['Betweenness']
            
            norm_betweenness = betweenness_value / max_betweenness
            thickness = 0.5+10 * norm_betweenness

            output_files["all"].write(
                f"distance edge_{res1}_{res2}, chain {chain1} and resi {res1} and (name CA or name C5'), chain {chain2} and resi {res2} and (name CA or name C5')\n"
            )
            output_files["all"].write(
                f"set dash_width, {thickness:.2f}, edge_{res1}_{res2}\n"
            )

        # Final settings for PyMOL visualization
        for file in output_files.values():
            file.write("hide labels\n")
            file.write("set dash_gap, 0\n")
            file.write("set dash_color, black\n")
            file.write("bg_color white\n")
            file.close()

        print(f" 🧊  PyMOL script for graph attributes saved with prefix {output_pml}")

    def highlight_top_nodes_pml(self, pdb_file, atom_mapping, nodes_file, output_pml_file):
        """
        Generates a PyMOL script to highlight residues corresponding to nodes from a file.

        Args:
            pdb_file (str): Path to the PDB file.
            atom_mapping (str): Path to the PDB atom mapping file.
            nodes_file (str): Path to the file containing node indices or names.
            output_pml_file (str): Path to the output PyMOL script file.
        """
        # Parse the PDB file to get the structure
        parser = PDB.PDBParser(QUIET=True)
        structure = parser.get_structure('structure', pdb_file)

        try:
            # Read node information from the file
            residue_info = []
            with open(nodes_file, 'r') as f:
                for line in f:
                    if line.strip().startswith("Node"):
                        # Extract residue number and chain ID
                        node_data = line.split("Node (")[1].split(")")[0].split(",")
                        res_num = int(node_data[0].strip())
                        chain_id = node_data[1].strip() 
                        residue_info.append((res_num, chain_id))

            # Generate the PyMOL script
            with open(output_pml_file, 'w') as f:
                f.write(f"load {pdb_file}, structure\n")
                f.write("set cartoon_color, grey90\n")

                # Define a color for the spheres
                f.write("set_color highlight_color, [1.0, 0.0, 0.0]\n")

                # Highlight residues as spheres
                for res_num, chain_id in residue_info:
                    f.write(f"select chain {chain_id} and resi {res_num} and (name CA or name C5')\n")
                    f.write(f"show spheres, chain {chain_id} and resi {res_num} and (name CA or name C5')\n")
                    f.write(f"color highlight_color, chain {chain_id} and resi {res_num}\n")

                f.write("set sphere_scale, 0.7\n")  # Adjust sphere size as needed
                f.write("bg_color white\n")

            print(f" 🧊 PyMOL script to highlight top nodes saved to {output_pml_file}")

        except FileNotFoundError as e:
            print(f"Error: File not found - {e}")

    def write_pml_script_for_residue_paths(self, residue_list, output_pml_file):
        """
        Generates a PyMOL script to draw lines connecting consecutive residues.

        Args:
            residue_list (list): A list of residue numbers in the order to connect.
            output_pml_file (str): Path to the output PyMOL script file.
        """
        with open(output_pml_file, 'w') as f:
            f.write(f"load {self.pdb_file}, structure\n")  # Ensure you replace `pdb_file` with your actual PDB file path
            f.write("set cartoon_color, grey90\n")
            # Define color and background
            f.write("set_color black, [0.0, 0.0, 0.0]\n")
            f.write("bg_color white\n")

            # Draw lines between consecutive residues
            for i in range(len(residue_list) - 1):
                res1 = residue_list[i]
                res2 = residue_list[i + 1]
                # Create selection for residues
                f.write(f"select resi {res1}, resi {res2}\n")
                # Draw distance and hide label
                f.write(f"distance path_{res1}_{res2}, resi {res1}, resi {res2}\n")
                f.write(f"set gap_width, 0, path_{res1}_{res2}\n")
                f.write(f"color black, path_{res1}_{res2}\n")
                f.write(f"hide labels, path_{res1}_{res2}\n")

        print(f" 🧊  PyMOL script for residue paths saved to {output_pml_file}")
    #def read_edge_betweenness_file(edge_betweenness_file):
        

    def write_pml_script_for_top_shortest_paths(self, top_50_file, edge_betweenness_file, output_pml_file):
        """
        Generates a PyMOL script to draw lines connecting consecutive residues in the top shortest paths.
        Edge thickness is based on edge betweenness values.

        Args:
            top_50_file (str): Path to the file containing top shortest paths and mapped residues.
            edge_betweenness_file (str): Path to the file containing edge betweenness values.
            output_pml_file (str): Path to the output PyMOL script file.
        """
        try:
            # Read edge betweenness data
            betweenness_df = ReadFiles.read_edge_betweenness_from_file(edge_betweenness_file)
            max_betweenness = betweenness_df['Betweenness'].max()
        except Exception as e:
            print(f"Error reading edge betweenness file: {e}")
            return
        
        # Parse paths from the input file
        paths = []
        try:
            with open(top_50_file, 'r') as f:
                for line in f:
                    if 'Path = [' in line:
                        match = re.search(r'Path = \[(.*?)\]', line)
                        if match:
                            path_str = match.group(1).strip()
                            path = [int(node.strip()) for node in path_str.split('->')]
                            paths.append(path)
        except Exception as e:
            print(f"Error reading top shortest paths file: {e}")
            return

        try:
            # Open the output PyMOL script file
            with open(output_pml_file, 'w') as f:
                written_selections = set()
                written_distances = set()
                written_spheres = set()
                # Load the PDB file
                f.write(f"load {self.pdb_file}\n")
                # Process paths
                for path in paths:
                    for i in range(len(path) - 1):
                        node1 = path[i]
                        node2 = path[i + 1]
                        # Atom mappings
                        try:
                            res_name1, atom_name1, res_num1, chain_id1 = self.atom_mapping[str(node1)]
                            res_name2, atom_name2, res_num2, chain_id2 = self.atom_mapping[str(node2)]
                        except KeyError as e:
                            print(f"Warning: Node {e} not found in atom mappings.")
                            continue
                        
                        # Edge betweenness
                        edge_betweenness_row = betweenness_df[
                            ((betweenness_df['Res1'] == res_num1) & (betweenness_df['Res2'] == res_num2)) |
                            ((betweenness_df['Res1'] == res_num2) & (betweenness_df['Res2'] == res_num1))
                        ]
                        if edge_betweenness_row.empty:
                            print(f"Warning: No betweenness data for edge ({node1}, {node2}).")
                            continue
                        
                        betweenness_value = edge_betweenness_row.iloc[0]['Betweenness']
                        norm_betweenness = betweenness_value / max_betweenness
                        thickness = 1 + 10 * norm_betweenness

                        # Selection commands
                        selection1 = f"select resi_{res_num1}, chain {chain_id1} and resi {res_num1} and name {atom_name1}"
                        selection2 = f"select resi_{res_num2}, chain {chain_id2} and resi {res_num2} and name {atom_name2}"
                        if selection1 not in written_selections:
                            f.write(f"{selection1}\n")
                            written_selections.add(selection1)
                        if selection2 not in written_selections:
                            f.write(f"{selection2}\n")
                            written_selections.add(selection2)

                        # Sphere commands
                        sphere_cmd1 = f"show spheres, resi {res_num1} and chain {chain_id1} and name {atom_name1}"
                        sphere_cmd2 = f"show spheres, resi {res_num2} and chain {chain_id2} and name {atom_name2}"
                        if sphere_cmd1 not in written_spheres:
                            f.write(f"{sphere_cmd1}\n")
                            written_spheres.add(sphere_cmd1)
                        if sphere_cmd2 not in written_spheres:
                            f.write(f"{sphere_cmd2}\n")
                            written_spheres.add(sphere_cmd2)

                        # Distance commands
                        sorted_res = sorted([(res_num1, chain_id1, atom_name1), (res_num2, chain_id2, atom_name2)])
                        distance_key = f"edge_{sorted_res[0][0]}_{sorted_res[1][0]}"
                        distance_cmd = (
                            f"distance {distance_key}, "
                            f"chain {sorted_res[0][1]} and resi {sorted_res[0][0]} and name {sorted_res[0][2]}, "
                            f"chain {sorted_res[1][1]} and resi {sorted_res[1][0]} and name {sorted_res[1][2]}"
                        )
                        if distance_cmd not in written_distances:
                            f.write(f"{distance_cmd}\n")
                            f.write(f"set dash_width, {thickness:.2f}, {distance_key}\n")
                            written_distances.add(distance_cmd)

                # Finalize script
                f.write("hide labels\n")
                f.write("set dash_gap, 0\n")
                f.write("set dash_color, grey10\n")
                f.write("bg_color white\n")
                f.write("set sphere_transparency, 0.3\n")
            
            print(f"🧊 PyMOL script for top shortest paths saved to {output_pml_file}")
        except Exception as e:
            print(f"Error writing PyMOL script to file: {e}")


    def write_pml_script_for_alternative_paths(self, alternative_paths_file, output_pml_file):
        """
        Generates a PyMOL script to draw lines connecting consecutive residues in the top shortest paths.
        Edge thickness is based on edge betweenness values.

        Args:
            top_50_file (str): Path to the file containing top shortest paths and mapped residues.
            edge_betweenness_file (str): Path to the file containing edge betweenness values.
            output_pml_file (str): Path to the output PyMOL script file.
        """
        # Read paths and mapped paths from the file
        paths = []
        try:
            with open(alternative_paths_file, 'r') as f:
                lines = f.readlines()
                for line in lines:
                    if 'Path' in line or 'Alternative Path' in line:
                        # Extract the path from the line
                        path_info = re.search(r':\s*(.*)', line)
                        if path_info:
                            path_str = path_info.group(1).strip()
                            # Parse residue-chain pairs (e.g., "1060,A")
                            path = [
                                tuple(node.strip().split(','))
                                for node in path_str.split('->')
                                if ',' in node
                            ]
                            paths.append(path)
        except Exception as e:
            print(f"Error reading alternative paths file: {e}")
            return

        # Open the output file for writing
        try:
            with open(output_pml_file, 'w') as f:
                # Load the PDB file
                f.write(f"load {self.pdb_file}\n")
                # Process each path and corresponding residues
                for path in paths:
                    for i in range(len(path) - 1):
<<<<<<< HEAD
                        residue1 = mapped_path[i]
                        residue2 = mapped_path[i + 1]

                        # Extract residue number and atom name from residue1 and residue2
                        match1 = re.search(r'Residue (\d+)\s(\w+)(?:\s(\w+))?', residue1)
                        match2 = re.search(r'Residue (\d+)\s(\w+)(?:\s(\w+))?', residue2)
                        #print(match1)

                        if match1 and match2:
                            res_num1, atom_name1, chain1 = match1.groups()
                            res_num2, atom_name2, chain2 = match2.groups()

                            chain1 = chain1 or ' '
                            chain2 = chain2 or ' '

                            # Convert edge format to match edge_betweenness
                            edge_key1 = (path[i], path[i + 1])
                            edge_key2 = (path[i + 1], path[i])

                            betweenness_value = edge_betweenness.get(edge_key1, edge_betweenness.get(edge_key2, None))

                            if betweenness_value is not None:
                                norm_betweenness = betweenness_value / max_betweenness
                                thickness = 1 + 10 * norm_betweenness

                                # Write PyMOL script lines
                                f.write(f"select resi_{res_num1}, chain {chain1} and resi {res_num1} and name {atom_name1}\n")
                                f.write(f"select resi_{res_num2}, chain {chain2} and resi {res_num2} and name {atom_name2}\n")
                                f.write(f"show spheres, resi_{res_num1} and chain {chain1} and name {atom_name1} or resi_{res_num2} and chain {chain2} and name {atom_name2}\n")
                                f.write(f"distance edge_{res_num1}_{res_num2}, chain {chain1} and resi {res_num1} and name {atom_name1}, chain {chain2} and resi {res_num2} and name {atom_name2}\n")
                                f.write(f"set dash_width, {thickness:.2f}, edge_{res_num1}_{res_num2}\n")
                            else:
                                print(f"Warning: Edge key ({path[i]}, {path[i + 1]}) or ({path[i + 1]}, {path[i]}) not found in edge_betweenness.")
                        else:
                            print(f"Error processing residues {residue1} and {residue2}: Unable to extract residue number and atom name.")

=======
                        res_num1, chain_id1 = path[i]
                        res_num2, chain_id2 = path[i + 1]
                        # Write PyMOL commands for selections and visualization
                        f.write(f"select resi_{res_num1}, chain {chain_id1} and resi {res_num1} and (name CA or name C5')\n")
                        f.write(f"select resi_{res_num2}, chain {chain_id2} and resi {res_num2} and (name CA or name C5')\n")
                        f.write(f"show spheres, chain {chain_id1} and resi {res_num1} and (name CA or name C5') or chain {chain_id2} and resi {res_num2} and (name CA or name C5')\n")
                        f.write(
                            f"distance edge_{res_num1}_{res_num2}, "
                            f"chain {chain_id1} and resi {res_num1} and (name CA or name C5'), "
                            f"chain {chain_id2} and resi {res_num2} and (name CA or name C5')\n"
                        )
>>>>>>> ff101992
                # Finalize the PyMOL script
                f.write("hide labels \n")
                f.write("set dash_gap, 0 \n")
                f.write("set dash_color, grey10 \n")
                f.write("bg_color white\n")
                f.write("set sphere_transparency, 0.3 \n")
        except Exception as e:
            print(f"Error writing PyMOL script to file: {e}")


<|MERGE_RESOLUTION|>--- conflicted
+++ resolved
@@ -477,44 +477,6 @@
                 # Process each path and corresponding residues
                 for path in paths:
                     for i in range(len(path) - 1):
-<<<<<<< HEAD
-                        residue1 = mapped_path[i]
-                        residue2 = mapped_path[i + 1]
-
-                        # Extract residue number and atom name from residue1 and residue2
-                        match1 = re.search(r'Residue (\d+)\s(\w+)(?:\s(\w+))?', residue1)
-                        match2 = re.search(r'Residue (\d+)\s(\w+)(?:\s(\w+))?', residue2)
-                        #print(match1)
-
-                        if match1 and match2:
-                            res_num1, atom_name1, chain1 = match1.groups()
-                            res_num2, atom_name2, chain2 = match2.groups()
-
-                            chain1 = chain1 or ' '
-                            chain2 = chain2 or ' '
-
-                            # Convert edge format to match edge_betweenness
-                            edge_key1 = (path[i], path[i + 1])
-                            edge_key2 = (path[i + 1], path[i])
-
-                            betweenness_value = edge_betweenness.get(edge_key1, edge_betweenness.get(edge_key2, None))
-
-                            if betweenness_value is not None:
-                                norm_betweenness = betweenness_value / max_betweenness
-                                thickness = 1 + 10 * norm_betweenness
-
-                                # Write PyMOL script lines
-                                f.write(f"select resi_{res_num1}, chain {chain1} and resi {res_num1} and name {atom_name1}\n")
-                                f.write(f"select resi_{res_num2}, chain {chain2} and resi {res_num2} and name {atom_name2}\n")
-                                f.write(f"show spheres, resi_{res_num1} and chain {chain1} and name {atom_name1} or resi_{res_num2} and chain {chain2} and name {atom_name2}\n")
-                                f.write(f"distance edge_{res_num1}_{res_num2}, chain {chain1} and resi {res_num1} and name {atom_name1}, chain {chain2} and resi {res_num2} and name {atom_name2}\n")
-                                f.write(f"set dash_width, {thickness:.2f}, edge_{res_num1}_{res_num2}\n")
-                            else:
-                                print(f"Warning: Edge key ({path[i]}, {path[i + 1]}) or ({path[i + 1]}, {path[i]}) not found in edge_betweenness.")
-                        else:
-                            print(f"Error processing residues {residue1} and {residue2}: Unable to extract residue number and atom name.")
-
-=======
                         res_num1, chain_id1 = path[i]
                         res_num2, chain_id2 = path[i + 1]
                         # Write PyMOL commands for selections and visualization
@@ -526,7 +488,6 @@
                             f"chain {chain_id1} and resi {res_num1} and (name CA or name C5'), "
                             f"chain {chain_id2} and resi {res_num2} and (name CA or name C5')\n"
                         )
->>>>>>> ff101992
                 # Finalize the PyMOL script
                 f.write("hide labels \n")
                 f.write("set dash_gap, 0 \n")
