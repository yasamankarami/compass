# Created by rglez at 9/13/24
import os
import time
<<<<<<< HEAD
import shutil
import json
import networkx as nx
=======

from compass.network.communities_cliques import CliqueDetector, \
    CommunityDetector
>>>>>>> c7e8ed43
from compass.network.graph_constructor import GraphConstructor
from compass.network.networkparameters import NetworkParameters
from compass.network.pymol_visualizer import PyMOLVisualizer
from compass.network.read_files import ReadFiles


def process_graphs(param_space, distance_cutoffs):
    """
    Constructs graphs based on distance cutoffs, processes them, and saves results.

    Args:
        param_space (Namespace): An object containing file paths and directories.
        distance_cutoffs (list, optional): List of distance cutoffs to use. If None, a default list is used.
    """
    # Initialize GraphConstructor
    graph_constructor = GraphConstructor(
        distance_file=param_space.min_dist_matrix_file,
        adjacency_file=param_space.adjacency_file,
        distance_cutoffs=distance_cutoffs
    )
    atom_mapping, _ = graph_constructor.reader.atom_mapping(
        param_space.pdb_file_path)

    # Iterate over each distance cutoff to build and process the graph
    for distance_cutoff in graph_constructor.distance_cutoffs:
        start_time = time.time()
        # Generate atom mapping before saving the graph
        # Build the graph
        G = graph_constructor.build_graph_from_matrices(
            distance_file=param_space.min_dist_matrix_file,
            adjacency_file=param_space.adjacency_file,
            distance_cutoff=distance_cutoff,
            atom_mapping=atom_mapping)
        # Ensure graph connectivity
        G = graph_constructor.ensure_graph_connectivity(G)
        # Define file names based on the distance cutoff
        graph_filename = f"graph_cutoff_{distance_cutoff}.json"
        output_graph_file = os.path.join(param_space.network_dir,
                                         graph_filename)
        # Save the graph and atom mapping
        graph_constructor.save_graph_and_mapping(G, atom_mapping,
                                                 output_file=output_graph_file)
        # Plot and save histogram
        output_file_prefix = os.path.join(param_space.network_dir,
                                          f"graph_cutoff_{distance_cutoff}")
        graph_constructor.plot_and_save_histogram(G,
                                                  output_file_prefix=output_file_prefix)
        print(
            f" 🖥️  Processed graph for cutoff {distance_cutoff} in {round(time.time() - start_time, 2)} seconds")


def process_graph_files(results_dir, dist_cutoff_graph):
    """
    Process all graph files in the specified results directory.

    Args:
        results_dir (str): Path to the directory containing the result files.
    """
    # List all .json files in the results directory
    for filename in os.listdir(results_dir):
        if filename.endswith('.json') and filename.startswith(
                'graph_cutoff_' + dist_cutoff_graph):
            # Construct the full path to the JSON file
            json_path = os.path.join(results_dir, filename)
            # Load the graph and atom mapping
            graph, atom_mapping = ReadFiles().load_graph_and_mapping(json_path)
            # Initialize NetworkParameters
            network_parameters = NetworkParameters(G=graph,
                                                   atom_mapping=atom_mapping)
            # Define output file names based on the JSON file prefix
            prefix = filename.replace('.json', '')
            shortest_paths_file = os.path.join(results_dir,
                                               f"{prefix}_shortest_paths.txt")
            shortest_paths_with_labels_file = os.path.join(results_dir,
                                                           f"{prefix}_shortest_paths_with_labels.txt")
            heatmap_file = os.path.join(results_dir, f"{prefix}_heatmap.png")
            centralities_file = os.path.join(results_dir,
                                             f"{prefix}_centralities.txt")
            edge_betweenness_file = os.path.join(results_dir,
                                                 f"{prefix}_edge_betweenness.txt")
            top_nodes_file = os.path.join(results_dir,
                                          f"{prefix}_top_5_percent_nodes.txt")
            top_shortest_paths_file = os.path.join(results_dir,
                                                   f"{prefix}_top_10_shortest_paths.txt")
            lengths_file = os.path.join(results_dir,
                                        f"{prefix}_shortest_path_lengths.txt")

            shortest_paths = network_parameters.compute_shortest_paths(
                shortest_paths_file,  # File for all shortest paths
                top_shortest_paths_file)
            centralities = network_parameters.calculate_centralities()
            network_parameters.save_centrality_measures(centralities,
                                                        centralities_file)
            edge_betweenness = network_parameters.calculate_edge_betweenness()
            network_parameters.save_edge_betweenness(edge_betweenness,
                                                     edge_betweenness_file)
            # Identify top 10% nodes and save them
            network_parameters.identify_top_10_percent_nodes(centralities,
                                                             top_nodes_file)


def find_paths(pdb_file, results_dir, dist_cutoff_graph, source_res,
               target_res):
    for filename in os.listdir(results_dir):
        if filename.endswith('.json') and filename.startswith(
                'graph_cutoff_' + dist_cutoff_graph):
            # Construct the full path to the JSON file
            json_path = os.path.join(results_dir, filename)
            # Load the graph and atom mapping
            graph, atom_mapping = ReadFiles().load_graph_and_mapping(json_path)
            # Initialize NetworkParameters
            network_parameters = NetworkParameters(G=graph,
                                                   atom_mapping=atom_mapping)
            # Define output file names based on the JSON file prefix
            visualizer = PyMOLVisualizer(pdb_file=pdb_file,
                                         atom_mapping=atom_mapping,
                                         graph=graph)
            prefix = filename.replace('.json', '')
            alt_paths_file = os.path.join(results_dir,
                                          f"{prefix}_alt_paths.txt")
            network_parameters.find_alternative_paths(source_res, target_res,
                                                      alt_paths_file)
            output_pml_file = os.path.join(results_dir,
                                           f"{prefix}_alt_paths.pml")
            if os.path.exists(alt_paths_file):
                visualizer.write_pml_script_for_alternative_paths(
                    alt_paths_file, output_pml_file)
                # print(f" 🧩  Alternative paths were being written to {alt_paths_file}")


def process_graph_files_for_communities_and_cliques(results_dir,
                                                    dist_cutoff_graph,
                                                    dist_cutoff_clique):
    """
    Processes graph files in the specified directory to detect communities and cliques.

    Args:
        results_dir (str): Directory containing the graph files.
        method (str): Community detection method ('leiden' or 'girvan').
    """
    start_time = time.time()  # Record the start time

    # List all .json files in the results directory
    for filename in os.listdir(results_dir):
        if filename.endswith('.json') and filename.startswith(
                'graph_cutoff_' + dist_cutoff_graph):
            # Construct the full path to the JSON file
            json_path = os.path.join(results_dir, filename)
            graph, atom_mapping = ReadFiles().load_graph_and_mapping(json_path)
            # Load the graph and atom mapping
            # Initialize CommunityDetector and CliqueDetector
            community_detector = CommunityDetector(G=graph,
                                                   atom_mapping=atom_mapping)
            # Define output file names based on the JSON file prefix
            prefix = filename.replace('.json', '')
            # Detect communities based on selected method
            communities_leiden, modularity_leiden = community_detector.detect_communities_leiden()
            communities_file = os.path.join(results_dir,
                                            f"{prefix}_communities_leiden.txt")
            community_detector.save_communities_to_file(communities_leiden,
                                                        communities_file)
            print(
                f" 🧩  Communities detected using Leiden algorithm saved to {communities_file}")

    for filename in os.listdir(results_dir):
        if filename.endswith('.json') and filename.startswith(
                'graph_cutoff_' + dist_cutoff_clique):
            # Construct the full path to the JSON file
            json_path = os.path.join(results_dir, filename)
            graph, atom_mapping = ReadFiles().load_graph_and_mapping(json_path)
            # Initialize CliqueDetector
            clique_detector = CliqueDetector(G=graph,
                                             atom_mapping=atom_mapping)
            # Define output file names based on the JSON file prefix
            prefix = filename.replace('.json', '')
            cliques_file = os.path.join(results_dir, f"{prefix}_cliques.txt")
            # Detect cliques
            cliques = clique_detector.detect_cliques()
            clique_detector.save_cliques_to_file(cliques, cliques_file)


def generate_pymol_scripts(results_dir, pdb_file, dist_cutoff_graph,
                           dist_cutoff_clique):
    """
    Generates PyMOL scripts based on the provided graph and file results.

    Args:
        results_dir (str): Directory containing result files and JSON graph files.
    """
    for filename in os.listdir(results_dir):
        if filename.endswith('.json') and filename.startswith(
                'graph_cutoff_' + dist_cutoff_graph):
            json_path = os.path.join(results_dir, filename)
            prefix = filename.replace('.json', '')
            # Load the graph and atom mapping
            graph, atom_mapping = ReadFiles().load_graph_and_mapping(json_path)
            # Set paths for the corresponding files
            communities_file = os.path.join(results_dir,
                                            f"{prefix}_communities_leiden.txt")
            centrality_file = os.path.join(results_dir,
                                           f"{prefix}_centralities.txt")
            edge_betweenness_file = os.path.join(results_dir,
                                                 f"{prefix}_edge_betweenness.txt")
            top_nodes_file = os.path.join(results_dir,
                                          f"{prefix}_top_5_percent_nodes.txt")
            paths_file = os.path.join(results_dir, f"{prefix}_paths.txt")
<<<<<<< HEAD
            output_pml_file = os.path.join(results_dir, f"{prefix}_top_5_hotspot.pml")
            output_pml_communities = os.path.join(results_dir,f"{prefix}_communities.pml")
            output_top_paths = os.path.join(results_dir,f"{prefix}_top_paths.pml")
            top_15_file = os.path.join(results_dir,f"{prefix}_top_10_shortest_paths.txt")
            pdb_output_path = os.path.join(results_dir,os.path.basename(pdb_file))
            shutil.copy(pdb_file, pdb_output_path)
=======
            output_pml_file = os.path.join(results_dir,
                                           f"{prefix}_top_5_percent.pml")
            output_pml_communities = os.path.join(results_dir,
                                                  f"{prefix}_communities.pml")
            output_top_paths = os.path.join(results_dir,
                                            f"{prefix}_top_paths.pml")
            top_15_file = os.path.join(results_dir,
                                       f"{prefix}_top_10_shortest_paths.txt")
>>>>>>> c7e8ed43

            # Initialize PyMOLVisualizer
            visualizer = PyMOLVisualizer(pdb_file=pdb_file,
                                         atom_mapping=atom_mapping,
                                         graph=graph)

            # Generate PyMOL scripts
            if os.path.exists(communities_file):
                visualizer.communities_pml(communities_file,
                                           output_pml_communities)

            if os.path.exists(centrality_file) and os.path.exists(
                    edge_betweenness_file):
                visualizer.graph_pml(centrality_file, edge_betweenness_file,
                                     os.path.join(results_dir,
                                                  f"{prefix}_graph"))

            if os.path.exists(top_nodes_file):
                # print(f" ⚙️ Processing: {pdb_file}, {top_nodes_file}, {output_pml_file}")
                visualizer.highlight_top_nodes_pml(pdb_file, atom_mapping,
                                                   top_nodes_file,
                                                   output_pml_file)

            if os.path.exists(paths_file):
                with open(paths_file, 'r') as f:
                    residue_list = [line.strip() for line in f]
                visualizer.write_pml_script_for_residue_paths(residue_list,
                                                              os.path.join(
                                                                  results_dir,
                                                                  f"{prefix}_paths.pml"))
            visualizer.write_pml_script_for_top_shortest_paths(top_15_file,
                                                               edge_betweenness_file,
                                                               output_top_paths)

    for filename in os.listdir(results_dir):
        if filename.endswith('.json') and filename.startswith(
                'graph_cutoff_' + dist_cutoff_clique):
            json_path = os.path.join(results_dir, filename)
            prefix = filename.replace('.json', '')
            cliques_file = os.path.join(results_dir, f"{prefix}_cliques.txt")
            output_pml_cliques = os.path.join(results_dir,
                                              f"{prefix}_cliques.pml")
            # print("started writing pml for cliques")
            if os.path.exists(cliques_file):
                visualizer.cliques_pml(cliques_file, output_pml_cliques)

            print(f" 🖥️  PyMOL scripts generated.")<|MERGE_RESOLUTION|>--- conflicted
+++ resolved
@@ -1,15 +1,12 @@
 # Created by rglez at 9/13/24
 import os
 import time
-<<<<<<< HEAD
 import shutil
 import json
 import networkx as nx
-=======
 
 from compass.network.communities_cliques import CliqueDetector, \
     CommunityDetector
->>>>>>> c7e8ed43
 from compass.network.graph_constructor import GraphConstructor
 from compass.network.networkparameters import NetworkParameters
 from compass.network.pymol_visualizer import PyMOLVisualizer
@@ -216,14 +213,6 @@
             top_nodes_file = os.path.join(results_dir,
                                           f"{prefix}_top_5_percent_nodes.txt")
             paths_file = os.path.join(results_dir, f"{prefix}_paths.txt")
-<<<<<<< HEAD
-            output_pml_file = os.path.join(results_dir, f"{prefix}_top_5_hotspot.pml")
-            output_pml_communities = os.path.join(results_dir,f"{prefix}_communities.pml")
-            output_top_paths = os.path.join(results_dir,f"{prefix}_top_paths.pml")
-            top_15_file = os.path.join(results_dir,f"{prefix}_top_10_shortest_paths.txt")
-            pdb_output_path = os.path.join(results_dir,os.path.basename(pdb_file))
-            shutil.copy(pdb_file, pdb_output_path)
-=======
             output_pml_file = os.path.join(results_dir,
                                            f"{prefix}_top_5_percent.pml")
             output_pml_communities = os.path.join(results_dir,
@@ -232,7 +221,8 @@
                                             f"{prefix}_top_paths.pml")
             top_15_file = os.path.join(results_dir,
                                        f"{prefix}_top_10_shortest_paths.txt")
->>>>>>> c7e8ed43
+            pdb_output_path = os.path.join(results_dir,os.path.basename(pdb_file))
+            shutil.copy(pdb_file, pdb_output_path)
 
             # Initialize PyMOLVisualizer
             visualizer = PyMOLVisualizer(pdb_file=pdb_file,
